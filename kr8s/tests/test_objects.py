# SPDX-FileCopyrightText: Copyright (c) 2023-2024, Kr8s Developers (See LICENSE for list)
# SPDX-License-Identifier: BSD 3-Clause License
import copy
import datetime
import inspect
import pathlib
import platform
import tempfile
import time
from contextlib import suppress

import anyio
import httpx
import pytest

import kr8s
<<<<<<< HEAD
from kr8s._exceptions import NotFoundError
=======
from kr8s._async_utils import anext
>>>>>>> 345b2a70
from kr8s._exec import CompletedExec, ExecError
from kr8s.asyncio.objects import (
    APIObject,
    Deployment,
    Ingress,
    PersistentVolume,
    Pod,
    Service,
    get_class,
    new_class,
    object_from_name_type,
    object_from_spec,
    objects_from_files,
)
from kr8s.asyncio.portforward import PortForward
from kr8s.objects import Pod as SyncPod
from kr8s.objects import Service as SyncService
from kr8s.objects import (
    get_class as sync_get_class,
)
from kr8s.objects import (
    new_class as sync_new_class,
)
from kr8s.objects import (
    object_from_spec as sync_object_from_spec,
)
from kr8s.objects import objects_from_files as sync_objects_from_files

DEFAULT_TIMEOUT = httpx.Timeout(30)
CURRENT_DIR = pathlib.Path(__file__).parent


@pytest.fixture
async def nginx_pod(k8s_cluster, example_pod_spec):
    example_pod_spec["metadata"]["name"] = (
        "nginx-" + example_pod_spec["metadata"]["name"]
    )
    example_pod_spec["spec"]["containers"][0]["image"] = "nginx:latest"
    example_pod_spec["spec"]["containers"][0]["ports"] = [{"containerPort": 80}]
    example_pod_spec["spec"]["containers"][0]["readinessProbe"] = {
        "httpGet": {"path": "/", "port": 80},
        "initialDelaySeconds": 0,
        "periodSeconds": 1,
        "timeoutSeconds": 1,
        "successThreshold": 2,
    }
    example_pod_spec["metadata"]["labels"]["app"] = example_pod_spec["metadata"]["name"]
    pod = await Pod(example_pod_spec)
    await pod.create()
    while not await pod.ready():
        await anyio.sleep(0.1)
    await pod.exec(
        [
            "dd",
            "if=/dev/random",
            "of=/usr/share/nginx/html/foo.dat",
            "bs=4M",
            "count=10",
        ]
    )
    yield pod
    try:
        await pod.delete()
    except kr8s.NotFoundError:
        pass


@pytest.fixture
async def ubuntu_pod(k8s_cluster, example_pod_spec, ns):
    example_pod_spec["spec"]["containers"][0]["name"] = "ubuntu"
    example_pod_spec["spec"]["containers"][0]["image"] = "ubuntu:latest"
    example_pod_spec["spec"]["containers"][0]["command"] = ["sleep", "3600"]
    pod = await Pod(example_pod_spec)
    await pod.create()
    while not await pod.ready():
        await anyio.sleep(0.1)
    yield pod
    await pod.delete()


@pytest.fixture
async def nginx_service(example_service_spec, nginx_pod):
    example_service_spec["metadata"]["name"] = nginx_pod.name
    example_service_spec["spec"]["selector"] = nginx_pod.labels
    service = await Service(example_service_spec)
    await service.create()
    while not await service.ready():
        await anyio.sleep(0.1)  # pragma: no cover
    yield service
    try:
        await service.delete()
    except kr8s.NotFoundError:
        pass


async def test_pod_create_and_delete(example_pod_spec):
    pod = await Pod(example_pod_spec)
    await pod.create()
    with pytest.raises(NotImplementedError):
        pod.replicas
    assert await pod.exists()
    while not await pod.ready():
        await anyio.sleep(0.1)
    await pod.delete()
    while await pod.exists():
        await anyio.sleep(0.1)
    assert not await pod.exists()


async def test_pod_object_from_name_type(example_pod_spec):
    pod = await Pod(example_pod_spec)
    await pod.create()
    assert await pod.exists()
    pod2 = await object_from_name_type(f"pod/{pod.name}", namespace=pod.namespace)
    pod3 = await object_from_name_type(f"pod.v1/{pod.name}", namespace=pod.namespace)
    assert pod2.name == pod.name
    assert type(pod2) is type(pod)
    assert pod3.name == pod.name
    assert type(pod3) is type(pod)
    await pod.delete()


async def test_pod_wait_ready(example_pod_spec):
    pod = await Pod(example_pod_spec)
    await pod.create()
    await pod.wait("condition=Ready")
    with pytest.raises(TimeoutError):
        await pod.wait("jsonpath='{.status.phase}'=Foo", timeout=0.1)
    await pod.wait("condition=Ready=true")
    await pod.wait("condition=Ready=True")
    await pod.wait("jsonpath='{.status.phase}'=Running")
    with pytest.raises(ValueError):
        await pod.wait("foo=NotARealCondition")
    await pod.delete()
    await pod.wait("condition=Ready=False")
    await pod.wait("delete")


async def test_pod_missing_await_error(example_pod_spec):
    pod = Pod(example_pod_spec)  # We intentionally forget to await here
    assert pod._api is None
    with pytest.raises(RuntimeError, match="forget to await it"):
        await pod.create()


async def test_pod_wait_multiple_conditions(example_pod_spec):
    pod = await Pod(example_pod_spec)
    await pod.create()
    await pod.wait(conditions=["condition=Failed", "condition=Ready"])
    with pytest.raises(TimeoutError):
        await pod.wait(
            conditions=["condition=Failed", "condition=Ready"], mode="all", timeout=0.1
        )
    await pod.wait(
        conditions=[
            "condition=Initialized",
            "condition=ContainersReady",
        ],
        mode="all",
    )
    with pytest.raises(ValueError):
        await pod.wait(conditions=["condition=Failed", "condition=Ready"], mode="foo")
    await pod.delete()


def test_pod_wait_ready_sync(example_pod_spec):
    pod = SyncPod(example_pod_spec)
    pod.create()
    pod.wait("condition=Ready")
    with pytest.raises(TimeoutError):
        pod.wait("jsonpath='{.status.phase}'=Foo", timeout=0.1)
    pod.wait("condition=Ready=true")
    pod.wait("condition=Ready=True")
    pod.wait("jsonpath='{.status.phase}'=Running")
    with pytest.raises(ValueError):
        pod.wait("foo=NotARealCondition")
    pod.delete()
    pod.wait("condition=Ready=False")
    pod.wait("delete")


def test_wait_replicas(ns):
    from kr8s.objects import StatefulSet

    ss = StatefulSet(
        {
            "metadata": {
                "name": "test-wait-replicas",
                "namespace": ns,
            },
            "spec": {
                "replicas": 3,
                "selector": {
                    "matchLabels": {
                        "app": "test-wait-replicas",
                    }
                },
                "template": {
                    "metadata": {
                        "labels": {
                            "app": "test-wait-replicas",
                        }
                    },
                    "spec": {
                        "containers": [
                            {
                                "name": "test-wait-replicas",
                                "image": "nginx:latest",
                            }
                        ]
                    },
                },
            },
        }
    )
    ss.create()
    try:
        ss.wait("jsonpath='{.status.availableReplicas}'=3", timeout=30)
    finally:
        ss.delete()


def test_pod_refresh_sync(example_pod_spec):
    pod = SyncPod(example_pod_spec)
    pod.create()
    pod.refresh()
    pod.delete()


def test_pod_create_and_delete_sync(example_pod_spec):
    pod = SyncPod(example_pod_spec)
    pod.create()
    with pytest.raises(NotImplementedError):
        pod.replicas
    assert pod.exists()
    while not pod.ready():
        time.sleep(0.1)
    pod.delete()
    while pod.exists():
        time.sleep(0.1)
    assert not pod.exists()


async def test_list_and_ensure():
    api = await kr8s.asyncio.api()
    pods = [pod async for pod in api.get("pods", namespace=kr8s.ALL)]
    assert len(pods) > 0
    for pod in pods:
        await pod.refresh()
        assert await pod.exists(ensure=True)


async def test_nonexistant():
    pod = await Pod(
        {
            "apiVersion": "v1",
            "kind": "Pod",
            "metadata": {
                "name": "nonexistant",
                "namespace": "nonexistant",
            },
        }
    )
    assert not await pod.exists()
    with pytest.raises(kr8s.NotFoundError):
        await pod.exists(ensure=True)


async def test_pod_kind_api_raw():
    pod = await Pod(
        {
            "metadata": {"name": "foo"},
            "spec": {"containers": [{"name": "foo", "image": "nginx"}]},
        }
    )
    assert "kind" in pod.raw
    assert "apiVersion" in pod.raw
    assert pod.raw["kind"] == "Pod"
    assert pod.raw["apiVersion"] == "v1"


async def test_pod_metadata(example_pod_spec, ns):
    pod = await Pod(example_pod_spec)
    await pod.create()
    assert "name" in pod.metadata
    assert "hello" in pod.labels
    assert "foo" in pod.annotations
    assert ns == pod.namespace
    assert "example-" in pod.name
    assert "containers" in pod.spec
    assert "phase" in pod.status
    await pod.delete()


async def test_pod_missing_labels_annotations(example_pod_spec):
    del example_pod_spec["metadata"]["labels"]
    del example_pod_spec["metadata"]["annotations"]
    pod = await Pod(example_pod_spec)
    await pod.create()
    assert not pod.labels
    assert not pod.annotations
    await pod.delete()


async def test_pod_get(example_pod_spec):
    pod = await Pod(example_pod_spec)
    await pod.create()
    with pytest.raises(kr8s.NotFoundError):
        await Pod.get(f"{pod.name}-foo", namespace=pod.namespace, timeout=0.1)
    pod2 = await Pod.get(pod.name, namespace=pod.namespace)
    assert pod2.name == pod.name
    assert pod2.namespace == pod.namespace
    await pod.delete()
    while await pod.exists():
        await anyio.sleep(0.1)
    with pytest.raises(kr8s.NotFoundError):
        await pod2.delete()


def test_pod_get_sync(example_pod_spec):
    pod = SyncPod(example_pod_spec)
    pod.create()
    with pytest.raises(kr8s.NotFoundError):
        SyncPod.get(f"{pod.name}-foo", namespace=pod.namespace, timeout=0.1)
    pod2 = SyncPod.get(pod.name, namespace=pod.namespace)
    assert pod2.name == pod.name
    assert pod2.namespace == pod.namespace
    pod.delete()
    while pod.exists():
        time.sleep(0.1)
    with pytest.raises(kr8s.NotFoundError):
        pod2.delete()


async def test_pod_from_name(example_pod_spec):
    pod = await Pod(example_pod_spec)
    await pod.create()
    pod2 = await Pod(
        pod.name, namespace=pod.namespace
    )  # Note: Does not call the Kubernetes API
    assert pod2.name == pod.name
    assert pod2.namespace == pod.namespace
    await pod.delete()
    while await pod.exists():
        await anyio.sleep(0.1)
    with pytest.raises(kr8s.NotFoundError):
        await pod2.delete()


async def test_pod_get_timeout(example_pod_spec):
    async def create_pod():
        await anyio.sleep(0.1)
        pod = await Pod(example_pod_spec)
        await pod.create()
        return pod

    async def get_pod():
        pod = await Pod.get(
            example_pod_spec["metadata"]["name"],
            namespace=example_pod_spec["metadata"]["namespace"],
            timeout=1,
        )
        return pod

    async with anyio.create_task_group() as tg:
        tg.start_soon(create_pod)
        tg.start_soon(get_pod)
    pod = await get_pod()
    await pod.delete()


async def test_missing_pod():
    with pytest.raises(kr8s.NotFoundError):
        await Pod.get("nonexistant", namespace="default")


@pytest.mark.parametrize("selector", ["abc=123def", {"abc": "123def"}])
async def test_label_selector(example_pod_spec, selector):
    example_pod_spec["metadata"]["labels"]["abc"] = "123def"
    pod = await Pod(example_pod_spec)
    await pod.create()

    api = await kr8s.asyncio.api()
    pods = [
        pod
        async for pod in api.get("pods", namespace=kr8s.ALL, label_selector=selector)
    ]
    assert len(pods) >= 0

    await pod.delete()


async def test_field_selector(example_pod_spec):
    pod = await Pod(example_pod_spec)
    await pod.create()

    api = await kr8s.asyncio.api()
    pods = [
        pod
        async for pod in api.get(
            "pods", namespace=kr8s.ALL, field_selector={"metadata.name": pod.name}
        )
    ]
    assert len(pods) == 1

    pods = [
        pod
        async for pod in api.get(
            "pods", namespace=kr8s.ALL, field_selector="metadata.name=" + "foo-bar-baz"
        )
    ]
    assert len(pods) == 0

    await pod.delete()


async def test_get_with_label_selector(example_pod_spec, ns):
    pod = await Pod(example_pod_spec)
    await pod.create()
    await pod.label(test="test_get_with_label_selector")

    pod2 = await Pod.get(label_selector=pod.labels, namespace=ns)
    assert pod == pod2

    pod3 = await Pod.get(field_selector={"metadata.name": pod.name}, namespace=ns)
    assert pod == pod3

    await pod.delete()


async def test_pod_watch(example_pod_spec):
    pod = await Pod(example_pod_spec)
    await pod.create()
    async for event, obj in pod.watch():
        assert event in ("ADDED", "MODIFIED", "DELETED")
        assert obj.name == pod.name
        break
    await pod.delete()


async def test_pod_annotate(example_pod_spec):
    pod = await Pod(example_pod_spec)
    await pod.create()
    await pod.annotate({"foo": "bar"})
    await pod.annotate(fizz="buzz")
    assert "foo" in pod.annotations
    assert "fizz" in pod.annotations
    with pytest.raises(ValueError):
        await pod.annotate({})
    await pod.delete()


async def test_pod_label(example_pod_spec):
    pod = await Pod(example_pod_spec)
    await pod.create()
    await pod.label({"foo": "bar"})
    assert "foo" in pod.labels
    with pytest.raises(ValueError):
        await pod.label({})
    await pod.delete()


def test_pod_watch_sync(example_pod_spec):
    pod = SyncPod(example_pod_spec)
    pod.create()
    for event, obj in pod.watch():
        assert event in ("ADDED", "MODIFIED", "DELETED")
        assert obj.name == pod.name
        break
    pod.delete()


async def test_patch_pod(example_pod_spec):
    pod = await Pod(example_pod_spec)
    await pod.create()
    assert "patched" not in pod.labels
    await pod.patch({"metadata": {"labels": {"patched": "true"}}})
    assert "patched" in pod.labels
    await pod.delete()


async def test_patch_pod_json(example_pod_spec):
    pod = await Pod(example_pod_spec)
    await pod.create()
    assert "patched" not in pod.labels
    await pod.patch(
        [{"op": "replace", "path": "/metadata/labels", "value": {"patched": "true"}}],
        type="json",
    )
    assert set(pod.labels) == {"patched"}
    await pod.delete()


async def test_all_v1_objects_represented():
    api = await kr8s.asyncio.api()
    k8s_objects = await api.api_resources()
    supported_apis = (
        "v1",
        "apps/v1",
        "autoscaling/v2",
        "batch/v1",
        "networking.k8s.io/v1",
        "policy/v1",
        "rbac.authorization.k8s.io/v1",
        "apiextensions.k8s.io/v1",
    )
    # for supported_api in supported_apis:
    #     assert supported_api in [obj["version"] for obj in objects]
    objects = [obj for obj in k8s_objects if obj["version"] in supported_apis]
    for obj in objects:
        assert get_class(obj["kind"], obj["version"])


async def test_object_from_spec(example_pod_spec, example_service_spec):
    pod = object_from_spec(example_pod_spec)
    assert isinstance(pod, Pod)
    assert pod.name == example_pod_spec["metadata"]["name"]
    assert pod.spec == example_pod_spec["spec"]
    assert pod._asyncio

    service = object_from_spec(example_service_spec)
    assert isinstance(service, Service)
    assert service.name == example_service_spec["metadata"]["name"]
    assert service.spec == example_service_spec["spec"]
    assert service._asyncio


async def test_object_from_spec_sync(example_pod_spec, example_service_spec):
    pod = sync_object_from_spec(example_pod_spec)
    assert isinstance(pod, Pod)
    assert pod.name == example_pod_spec["metadata"]["name"]
    assert pod.spec == example_pod_spec["spec"]
    assert not pod._asyncio

    service = sync_object_from_spec(example_service_spec)
    assert isinstance(service, Service)
    assert service.name == example_service_spec["metadata"]["name"]
    assert service.spec == example_service_spec["spec"]
    assert not service._asyncio


async def test_subclass_registration():
    with pytest.raises(KeyError):
        get_class("MyResource", "foo.kr8s.org/v1alpha1")

    class MyResource(APIObject):
        version = "foo.kr8s.org/v1alpha1"
        endpoint = "myresources"
        kind = "MyResource"
        plural = "myresources"
        singular = "myresource"
        namespaced = True

    get_class("MyResource", "foo.kr8s.org/v1alpha1")


async def test_new_class_registration():
    with pytest.raises(KeyError):
        get_class("MyOtherResource", "foo.kr8s.org/v1alpha1")

    MyOtherResource = new_class("MyOtherResource.foo.kr8s.org/v1alpha1")  # noqa: F841

    get_class("MyOtherResource", "foo.kr8s.org/v1alpha1")
    assert MyOtherResource._asyncio


async def test_new_sync_class_registration():
    with pytest.raises(KeyError):
        sync_get_class("MyOtherSyncResource", "foo.kr8s.org/v1alpha1")

    MyOtherSyncResource = sync_new_class(
        "MyOtherSyncResource.foo.kr8s.org/v1alpha1"
    )  # noqa: F841

    sync_get_class("MyOtherSyncResource", "foo.kr8s.org/v1alpha1")
    assert not MyOtherSyncResource._asyncio


async def test_new_class_registration_from_spec():
    my_async_resource_instance = await object_from_spec(
        {
            "kind": "MyAsyncResource",
            "apiVersion": "foo.kr8s.org/v1alpha1",
            "metadata": {"name": "foo"},
            "spec": {},
        },
        allow_unknown_type=True,
    )  # noqa: F841

    assert my_async_resource_instance._asyncio


async def test_new_sync_class_registration_from_spec():
    my_sync_resource_instance = sync_object_from_spec(
        {
            "kind": "MySyncResource",
            "apiVersion": "foo.kr8s.org/v1alpha1",
            "metadata": {"name": "foo"},
            "spec": {},
        },
        allow_unknown_type=True,
    )  # noqa: F841

    assert not my_sync_resource_instance._asyncio


async def test_class_registration_multiple_subclass():
    class MyResource(new_class("MyResource.foo.kr8s.org/v1alpha1")):
        def my_custom_method(self) -> str:
            return "foo"

    assert get_class("MyResource", "foo.kr8s.org/v1alpha1") is MyResource

    r = MyResource({})
    assert r.my_custom_method() == "foo"


async def test_deployment_scale(example_deployment_spec):
    deployment = await Deployment(example_deployment_spec)
    await deployment.create()
    assert deployment.replicas == 1
    await deployment.scale(2)
    assert deployment.replicas == 2
    while not await deployment.ready():
        await anyio.sleep(0.1)
    pods = await deployment.pods()
    assert len(pods) == 2
    await deployment.scale(1)
    assert deployment.replicas == 1
    await deployment.delete()


async def test_node():
    api = await kr8s.asyncio.api()
    nodes = [node async for node in api.get("nodes")]
    assert len(nodes) > 0
    for node in nodes:
        assert node.unschedulable is False
        await node.cordon()
        assert node.unschedulable is True
        await node.uncordon()


async def test_node_taint():
    api = await kr8s.asyncio.api()
    nodes = await api.get("nodes")
    assert len(nodes) > 0
    node = nodes[0]

    await node.taint(key="key1", value="value1", effect="NoSchedule")
    await node.taint(key="key2", value="value2", effect="NoSchedule")
    assert len(node.taints) == 2

    await node.taint(key="key1", value="value1", effect="NoSchedule-")
    await node.taint(key="key2", value="value2", effect="NoSchedule-")
    assert not node.taints

    with pytest.raises(NotFoundError):
        await node.taint(key="key123", value="value1", effect="NoSchedule-")


async def test_service_proxy():
    api = await kr8s.asyncio.api()
    service = await anext(api.get("services", "kubernetes"))
    assert service.name == "kubernetes"
    data = await service.proxy_http_get("/version", raise_for_status=False)
    assert isinstance(data, httpx.Response)


async def test_pod_logs(example_pod_spec):
    pod = await Pod(example_pod_spec)
    await pod.create()
    while not await pod.ready():
        await anyio.sleep(0.1)
    log = "\n".join([line async for line in pod.logs(container="pause")])
    assert isinstance(log, str)
    await pod.delete()


async def test_pod_port_forward_context_manager(nginx_service):
    [nginx_pod, *_] = await nginx_service.ready_pods()
    async with nginx_pod.portforward(80, local_port=None) as port:
        async with httpx.AsyncClient(timeout=DEFAULT_TIMEOUT) as session:
            resp = await session.get(f"http://localhost:{port}/")
            assert resp.status_code == 200
            resp = await session.get(f"http://localhost:{port}/foo")
            assert resp.status_code == 404
            resp = await session.get(f"http://localhost:{port}/foo.dat")
            assert resp.status_code == 200
            resp.read()


def test_pod_port_forward_context_manager_sync(nginx_service):
    nginx_service = SyncService.get(
        nginx_service.name, namespace=nginx_service.namespace
    )
    with nginx_service.portforward(80, local_port=None) as port:
        with httpx.Client(timeout=DEFAULT_TIMEOUT) as session:
            resp = session.get(f"http://localhost:{port}/")
            assert resp.status_code == 200
            resp = session.get(f"http://localhost:{port}/foo")
            assert resp.status_code == 404
            resp = session.get(f"http://localhost:{port}/foo.dat")
            assert resp.status_code == 200
            resp.read()


@pytest.mark.skip(reason="For manual testing only")
async def test_pod_port_forward_context_manager_manual(nginx_service):
    [nginx_pod, *_] = await nginx_service.ready_pods()
    pf = nginx_pod.portforward(80, 8184)
    async with pf:
        done = False
        while not done:
            # Put a breakpoint here and set done = True when you're finished.
            await anyio.sleep(1)


async def test_pod_port_forward_start_stop(nginx_service):
    [nginx_pod, *_] = await nginx_service.ready_pods()
    for _ in range(5):
        pf = nginx_pod.portforward(80, local_port=None)
        assert pf._bg_task is None
        port = await pf.start()
        assert pf._bg_task is not None
        async with httpx.AsyncClient(timeout=DEFAULT_TIMEOUT) as session:
            resp = await session.get(f"http://localhost:{port}/")
            assert resp.status_code == 200
            resp = await session.get(f"http://localhost:{port}/foo")
            assert resp.status_code == 404
            resp = await session.get(f"http://localhost:{port}/foo.dat")
            assert resp.status_code == 200
            resp.read()
        await pf.stop()
        assert pf._bg_task is None


async def test_service_port_forward_context_manager(nginx_service):
    async with nginx_service.portforward(80, local_port=None) as port:
        async with httpx.AsyncClient(timeout=DEFAULT_TIMEOUT) as session:
            resp = await session.get(f"http://localhost:{port}/")
            assert resp.status_code == 200
            resp = await session.get(f"http://localhost:{port}/foo")
            assert resp.status_code == 404


async def test_service_port_forward_start_stop(nginx_service):
    pf = nginx_service.portforward(80, local_port=None)
    assert pf._bg_task is None
    port = await pf.start()
    assert pf._bg_task is not None

    async with httpx.AsyncClient(timeout=DEFAULT_TIMEOUT) as session:
        resp = await session.get(f"http://localhost:{port}/")
        assert resp.status_code == 200
        resp = await session.get(f"http://localhost:{port}/foo")
        assert resp.status_code == 404

    await pf.stop()
    assert pf._bg_task is None


async def test_unsupported_port_forward():
    pv = await PersistentVolume({"metadata": {"name": "foo"}})
    with pytest.raises(AttributeError):
        await pv.portforward(80, local_port=None)
    with pytest.raises(ValueError):
        await PortForward(pv, 80, local_port=None).start()


@pytest.mark.skipif(
    "macOS" in platform.platform(),
    reason="Hangs on macOS, see https://github.com/kr8s-org/kr8s/issues/380",
)
async def test_multiple_bind_addresses_port_forward(nginx_service):
    [nginx_pod, *_] = await nginx_service.ready_pods()

    # Example multiple addresses
    multiple_addresses = ["127.0.0.2", "127.0.0.3"]

    pf = nginx_pod.portforward(80, local_port=None, address=multiple_addresses)

    # Start the port forwarding
    await pf.start()
    async with httpx.AsyncClient(timeout=DEFAULT_TIMEOUT) as session:
        for address in multiple_addresses:
            resp = await session.get(f"http://{address}:{pf.local_port}/")
            assert resp.status_code == 200

    # Stop the port forwarding
    await pf.stop()


async def test_scalable_dot_notation():
    class Foo(APIObject):
        version = "foo.kr8s.org/v1alpha1"
        endpoint = "foos"
        kind = "Foo"
        plural = "foos"
        singular = "foo"
        namespaced = True
        scalable = True
        scalable_spec = "nested.replicas"

    foo = await Foo({"metadata": {"name": "foo"}, "spec": {"nested": {"replicas": 1}}})
    assert foo.replicas == 1


async def test_object_from_file():
    api = await kr8s.asyncio.api()
    objects = await objects_from_files(
        CURRENT_DIR / "resources" / "simple" / "nginx_pod.yaml", api=api
    )
    assert len(objects) == 1
    assert isinstance(objects[0], Pod)
    assert objects[0].kind == "Pod"
    assert objects[0].name == "nginx"
    assert len(objects[0].spec.containers) == 1


async def test_objects_from_file():
    objects = await objects_from_files(
        CURRENT_DIR / "resources" / "simple" / "nginx_pod_service.yaml"
    )
    assert len(objects) == 2
    assert isinstance(objects[0], Pod)
    assert isinstance(objects[1], Service)
    assert len(objects[1].spec.ports) == 1


def test_objects_from_file_sync():
    objects = sync_objects_from_files(
        CURRENT_DIR / "resources" / "simple" / "nginx_pod_service.yaml"
    )
    assert len(objects) == 2
    assert isinstance(objects[0], Pod)
    assert isinstance(objects[1], Service)
    assert not objects[0]._asyncio
    assert not objects[0].api._asyncio
    assert len(objects[1].spec.ports) == 1


async def test_objects_from_files():
    simple_dir = CURRENT_DIR / "resources" / "simple"
    objects = await objects_from_files(simple_dir)
    assert len(objects) > 1


async def test_objects_from_files_nested():
    simple_dir = CURRENT_DIR / "resources" / "simple"

    objects = await objects_from_files(simple_dir)
    assert not any(isinstance(o, Ingress) for o in objects)

    objects = await objects_from_files(simple_dir, recursive=True)
    assert any(isinstance(o, Ingress) for o in objects)


async def test_custom_object_from_file():
    simple_dir = CURRENT_DIR / "resources" / "custom" / "evc.yaml"
    objects = await objects_from_files(simple_dir)
    assert len(objects) == 1


async def test_pod_to_dict(example_pod_spec):
    pod = Pod(example_pod_spec)
    assert dict(pod) == example_pod_spec
    assert dict(pod) == pod.raw


async def test_adoption(nginx_service):
    [nginx_pod, *_] = await nginx_service.ready_pods()
    await nginx_service.adopt(nginx_pod)
    assert "ownerReferences" in nginx_pod.metadata
    assert nginx_pod.metadata["ownerReferences"][0]["name"] == nginx_service.name
    await nginx_service.delete()
    while await nginx_pod.exists():
        await anyio.sleep(0.1)


async def test_cast_to_from_lightkube(example_pod_spec):
    pytest.importorskip("lightkube")
    from lightkube import codecs
    from lightkube.resources.core_v1 import Pod as LightkubePod

    starting_pod = codecs.from_dict(example_pod_spec)

    kr8s_pod = await Pod(starting_pod)
    assert isinstance(kr8s_pod, Pod)
    assert kr8s_pod.name == example_pod_spec["metadata"]["name"]
    assert kr8s_pod.namespace == example_pod_spec["metadata"]["namespace"]
    assert kr8s_pod.kind == "Pod"
    assert kr8s_pod.version == "v1"

    lightkube_pod = kr8s_pod.to_lightkube()
    assert isinstance(lightkube_pod, LightkubePod)
    assert lightkube_pod.metadata.name == example_pod_spec["metadata"]["name"]
    assert lightkube_pod.metadata.namespace == example_pod_spec["metadata"]["namespace"]


async def test_cast_to_from_kubernetes(example_pod_spec):
    kubernetes = pytest.importorskip("kubernetes")

    starting_pod = kubernetes.client.models.v1_pod.V1Pod(
        api_version=example_pod_spec["apiVersion"],
        kind=example_pod_spec["kind"],
        metadata=example_pod_spec["metadata"],
        spec=example_pod_spec["spec"],
    )

    kr8s_pod = await Pod(starting_pod)
    assert isinstance(kr8s_pod, Pod)
    assert kr8s_pod.name == example_pod_spec["metadata"]["name"]
    assert kr8s_pod.namespace == example_pod_spec["metadata"]["namespace"]
    assert kr8s_pod.kind == "Pod"
    assert kr8s_pod.version == "v1"


async def test_cast_to_from_kubernetes_asyncio(example_pod_spec):
    kubernetes_asyncio = pytest.importorskip("kubernetes_asyncio")

    starting_pod = kubernetes_asyncio.client.models.v1_pod.V1Pod(
        api_version=example_pod_spec["apiVersion"],
        kind=example_pod_spec["kind"],
        metadata=example_pod_spec["metadata"],
        spec=example_pod_spec["spec"],
    )

    kr8s_pod = await Pod(starting_pod)
    assert isinstance(kr8s_pod, Pod)
    assert kr8s_pod.name == example_pod_spec["metadata"]["name"]
    assert kr8s_pod.namespace == example_pod_spec["metadata"]["namespace"]
    assert kr8s_pod.kind == "Pod"
    assert kr8s_pod.version == "v1"


async def test_cast_to_from_pykube_ng(example_pod_spec):
    pykube = pytest.importorskip("pykube")

    starting_pod = pykube.objects.Pod(None, example_pod_spec)

    kr8s_pod = await Pod(starting_pod)
    assert isinstance(kr8s_pod, Pod)
    assert kr8s_pod.name == example_pod_spec["metadata"]["name"]
    assert kr8s_pod.namespace == example_pod_spec["metadata"]["namespace"]
    assert kr8s_pod.kind == "Pod"
    assert kr8s_pod.version == "v1"

    pykube_pod = kr8s_pod.to_pykube(None)
    assert isinstance(pykube_pod, pykube.objects.Pod)
    assert pykube_pod.name == example_pod_spec["metadata"]["name"]
    assert pykube_pod.namespace == example_pod_spec["metadata"]["namespace"]


async def test_to_dict(example_pod_spec):
    pod = await Pod(example_pod_spec)
    to_spec = pod.to_dict()
    assert to_spec == example_pod_spec
    assert isinstance(to_spec, dict)


async def test_pod_exec(ubuntu_pod):
    ex = await ubuntu_pod.exec(["date"])
    assert isinstance(ex, CompletedExec)
    assert str(datetime.datetime.now().year) in ex.stdout.decode()
    assert ex.args == ["date"]
    assert ex.stderr == b""
    assert ex.returncode == 0


async def test_pod_exec_error(ubuntu_pod):
    with pytest.raises(ExecError):
        await ubuntu_pod.exec(["date", "foo"])

    ex = await ubuntu_pod.exec(["date", "foo"], check=False)
    assert ex.args == ["date", "foo"]
    assert b"invalid date" in ex.stderr
    assert ex.returncode == 1

    with pytest.raises(ExecError):
        ex.check_returncode()


async def test_pod_exec_to_file(ubuntu_pod):
    with tempfile.TemporaryFile(mode="w+b") as tmp:
        exc = await ubuntu_pod.exec(["date"], stdout=tmp, capture_output=False)
        tmp.seek(0)
        assert str(datetime.datetime.now().year) in tmp.read().decode()
        assert exc.stdout == b""

    with tempfile.TemporaryFile(mode="w+b") as tmp:
        with pytest.raises(ExecError):
            await ubuntu_pod.exec(["date", "foo"], stderr=tmp)
        tmp.seek(0)
        assert b"invalid date" in tmp.read()


@pytest.mark.xfail(reason="Exec protocol v5.channel.k8s.io not available")
async def test_pod_exec_stdin(ubuntu_pod):
    ex = await ubuntu_pod.exec(["cat"], stdin="foo")
    assert b"foo" in ex.stdout


async def test_pod_exec_not_ready(ns):
    pod = await Pod.gen(name="nginx", namespace=ns, image="nginx:latest")
    await pod.create()
    try:
        assert not await pod.ready()
        await pod.exec(["date"])
        assert await pod.ready()
    finally:
        await pod.delete()


async def test_configmap_data(ns):
    [cm] = await objects_from_files(CURRENT_DIR / "resources" / "configmap.yaml")
    cm.namespace = ns
    await cm.create()
    assert "game.properties" in cm.data
    assert cm.data.player_initial_lives == "3"
    assert "color.good=purple" in cm.data["user-interface.properties"]
    await cm.delete()


async def test_secret_data(ns):
    [secret] = await objects_from_files(CURRENT_DIR / "resources" / "secret.yaml")
    secret.namespace = ns
    await secret.create()
    assert "tls.crt" in secret.data
    await secret.delete()


async def test_secret_create_delete_not_changed(ns):
    [secret] = await objects_from_files(CURRENT_DIR / "resources" / "secret.yaml")
    secret.namespace = ns
    await secret.create()
    await secret.delete()
    exists = await secret.exists()
    assert not exists


async def test_validate_pod(example_pod_spec):
    kubernetes_validate = pytest.importorskip("kubernetes_validate")
    pod = await Pod(example_pod_spec)
    kubernetes_validate.validate(pod.raw, "1.28", strict=True)


async def test_validate_pod_fail(bad_pod_spec):
    kubernetes_validate = pytest.importorskip("kubernetes_validate")
    pod = await Pod(bad_pod_spec)
    with pytest.raises(kubernetes_validate.ValidationError):
        kubernetes_validate.validate(pod.raw, "1.28", strict=True)


async def test_pod_errors(bad_pod_spec):
    pod = await Pod(bad_pod_spec)
    with pytest.raises(kr8s.ServerError, match="Required value"):
        await pod.create()


async def test_pod_list():
    pods1 = [pod async for pod in kr8s.asyncio.get("pods", namespace=kr8s.ALL)]
    pods2 = [pod async for pod in Pod.list(namespace=kr8s.ALL)]
    assert pods1 and pods2
    assert len(pods1) == len(pods2)
    assert all(isinstance(p, Pod) for p in pods1)
    assert all(isinstance(p, Pod) for p in pods2)
    assert {p.name for p in pods1} == {p.name for p in pods2}


@pytest.mark.parametrize(
    "ports",
    [
        80,
        [80],
        [80, 81],
        [{"containerPort": 80}],
        [{"containerPort": 80}, {"containerPort": 81}],
    ],
)
async def test_pod_gen_ports(ns, ports):
    pod = await Pod.gen(name="nginx", namespace=ns, image="nginx:latest", ports=ports)
    try:
        await pod.create()  # This should succeed
    finally:
        with suppress(kr8s.NotFoundError):
            await pod.delete()


def test_sync_new_class_is_sync():
    MyResource = new_class(
        kind="MyResource",
        version="newclass.example.com/v1",
        namespaced=True,
        asyncio=False,
    )
    instance = MyResource({})
    assert not instance._asyncio
    assert not inspect.iscoroutinefunction(instance.create)


def test_new_class_plural_suffix():
    MyFoo = new_class(
        kind="MyFoo",
        version="newclass.example.com/v1",
        namespaced=True,
    )
    instance = MyFoo({})
    assert instance.plural == "myfoos"
    assert instance.endpoint == "myfoos"

    MyClass = new_class(
        kind="MyClass",
        plural="MyClasses",
        version="newclass.example.com/v1",
        namespaced=True,
    )
    instance = MyClass({})
    assert instance.plural == "myclasses"
    assert instance.endpoint == "myclasses"

    MyPolicy = new_class(
        kind="MyPolicy",
        plural="MyPolicies",
        version="newclass.example.com/v1",
        namespaced=True,
    )
    instance = MyPolicy({})
    assert instance.plural == "mypolicies"
    assert instance.endpoint == "mypolicies"


def test_object_setter(example_pod_spec):
    po = Pod(example_pod_spec)

    assert po.name != "foo"
    po.raw["metadata"]["name"] = "foo"
    assert po.name == "foo"

    assert po.raw["spec"]["containers"][0]["name"] != "bar"
    po.raw["spec"]["containers"][0]["name"] = "bar"
    assert po.raw["spec"]["containers"][0]["name"] == "bar"


def test_object_setter_from_old_spec(example_pod_spec):
    spec = copy.deepcopy(example_pod_spec)

    po = Pod(example_pod_spec)

    assert po.raw["spec"]["containers"][0]["name"] != "bar"
    po.raw["spec"]["containers"][0]["name"] = "bar"
    assert po.raw["spec"]["containers"][0]["name"] == "bar"

    new_po = Pod(spec)
    assert new_po.raw["spec"]["containers"][0]["name"] != "bar"
    new_po.raw["spec"] = po.raw["spec"]
    assert new_po.raw["spec"]["containers"][0]["name"] == "bar"


def test_parse_kind():
    from kr8s._objects import parse_kind

    assert parse_kind("Pod") == ("pod", "", "")
    assert parse_kind("Pods") == ("pods", "", "")
    assert parse_kind("pod/v1") == ("pod", "", "v1")
    assert parse_kind("deploy") == ("deploy", "", "")
    assert parse_kind("gateway") == ("gateway", "", "")
    assert parse_kind("gateways") == ("gateways", "", "")
    assert parse_kind("gateway.networking.istio.io") == (
        "gateway",
        "networking.istio.io",
        "",
    )
    assert parse_kind("gateways.networking.istio.io") == (
        "gateways",
        "networking.istio.io",
        "",
    )
    assert parse_kind("gateway.v1.networking.istio.io") == (
        "gateway",
        "networking.istio.io",
        "v1",
    )
    assert parse_kind("gateways.v1.networking.istio.io") == (
        "gateways",
        "networking.istio.io",
        "v1",
    )
    assert parse_kind("gateway.networking.istio.io/v1") == (
        "gateway",
        "networking.istio.io",
        "v1",
    )
    assert parse_kind("gateways.networking.istio.io/v1") == (
        "gateways",
        "networking.istio.io",
        "v1",
    )


async def test_setting_attributes():
    po = await Pod.gen(name="nginx", image="nginx:latest")
    po.metadata.labels = {"foo": "bar"}
    assert po.metadata.labels == {"foo": "bar"}

    po.metadata.generateName = po.metadata.pop("name") + "-"
    assert "generateName" in po.metadata
    assert "name" not in po.metadata

    po.name = "abc123"
    assert po.name == "abc123"
    po.namespace = "bar"
    assert po.namespace == "bar"
    po.metadata = {"name": "def", "namespace": "buzz"}
    assert po.name == "def"
    po["metadata"] = {"name": "ghi", "namespace": "buzz"}
    assert po.name == "ghi"

    po.spec.containers[0].image = "wordpress:latest"
    assert po.spec.containers[0].image == "wordpress:latest"

    with pytest.raises(NotImplementedError):
        po.replicas = 2


async def test_generate_name():
    po = await kr8s.asyncio.objects.Pod.gen(
        generate_name="nginx-", image="nginx:latest"
    )

    assert "generateName" in po.metadata
    assert po.metadata.generateName == "nginx-"
    assert "name" not in po.metadata
    with pytest.raises(ValueError):
        assert po.name

    assert "generateName(nginx-)" in po.__repr__()

    await po.create()
    try:
        assert po.name
        assert po.name.startswith("nginx-")
        assert len(po.name) > len(po.metadata.generateName)
        assert po.metadata.generateName in po.name
    finally:
        await po.delete()<|MERGE_RESOLUTION|>--- conflicted
+++ resolved
@@ -14,11 +14,8 @@
 import pytest
 
 import kr8s
-<<<<<<< HEAD
+from kr8s._async_utils import anext
 from kr8s._exceptions import NotFoundError
-=======
-from kr8s._async_utils import anext
->>>>>>> 345b2a70
 from kr8s._exec import CompletedExec, ExecError
 from kr8s.asyncio.objects import (
     APIObject,
