--- conflicted
+++ resolved
@@ -4,12 +4,8 @@
 
 import asyncio
 import json
-<<<<<<< HEAD
 import time
-from typing import Any, Dict, List, Optional
-=======
 from typing import Any, Dict, List, Optional, Type
->>>>>>> 1d7b38f5
 
 import aiohttp
 from aiohttp import ClientResponse
@@ -118,16 +114,12 @@
 
     @classmethod
     async def get(
-<<<<<<< HEAD
         cls,
         name: str,
         namespace: str = None,
         api: Api = None,
         timeout: int = 2,
         **kwargs,
-=======
-        cls, name: str, namespace: str = None, api: Api = None, **kwargs
->>>>>>> 1d7b38f5
     ) -> APIObject:
         """Get a Kubernetes resource by name."""
 
