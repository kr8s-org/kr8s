# SPDX-FileCopyrightText: Copyright (c) 2023, Dask Developers, Yuvi Panda, Anaconda Inc, NVIDIA
# SPDX-License-Identifier: BSD 3-Clause License
from __future__ import annotations

import asyncio
import contextlib
import json
import pathlib
import re
import time
from typing import Any, Dict, List, Optional, Type, Union

import anyio
import httpx
import jsonpath
import yaml
from box import Box

import kr8s
import kr8s.asyncio
from kr8s._api import Api
from kr8s._data_utils import dict_to_selector, dot_to_nested_dict, list_dict_unpack
from kr8s._exceptions import NotFoundError
from kr8s.asyncio.portforward import PortForward as AsyncPortForward
from kr8s.portforward import PortForward as SyncPortForward

JSONPATH_CONDITION_EXPRESSION = r"jsonpath='{(?P<expression>.*?)}'=(?P<condition>.*)"


class APIObject:
    """Base class for Kubernetes objects."""

    namespaced = False
    scalable = False
    scalable_spec = "replicas"
    _asyncio = True

    def __init__(self, resource: dict, namespace: str = None, api: Api = None) -> None:
        """Initialize an APIObject."""
        with contextlib.suppress(TypeError, ValueError):
            resource = dict(resource)
        if isinstance(resource, str):
            self._raw = {"metadata": {"name": resource}}
        elif isinstance(resource, dict):
            self._raw = resource
        elif hasattr(resource, "to_dict"):
            self._raw = resource.to_dict()
        elif hasattr(resource, "obj"):
            self._raw = resource.obj
        else:
            raise ValueError(
                "resource must be a dict, string, have an obj attribute or a to_dict method"
            )
        if namespace is not None:
            self._raw["metadata"]["namespace"] = namespace
        self.api = api
        if self.api is None and not self._asyncio:
            self.api = kr8s.api()

    def __await__(self):
        async def f():
            if self.api is None:
                self.api = await kr8s.asyncio.api()
            return self

        return f().__await__()

    def __repr__(self):
        """Return a string representation of the Kubernetes resource."""
        return f"<{self.kind} {self.name}>"

    def __str__(self):
        """Return a string representation of the Kubernetes resource."""
        return self.name

    def __eq__(self, other):
        if self.version != other.version:
            return False
        if self.kind != other.kind:
            return False
        if self.name != other.name:
            return False
        if self.namespaced and self.namespace != other.namespace:
            return False
        return True

    @property
    def raw(self) -> str:
        """Raw object returned from the Kubernetes API."""
        return self._raw

    @raw.setter
    def raw(self, value: Any) -> None:
        self._raw = value

    @property
    def name(self) -> str:
        """Name of the Kubernetes resource."""
        try:
            return self.raw["metadata"]["name"]
        except KeyError:
            raise ValueError("Resource does not have a name")

    @property
    def namespace(self) -> str:
        """Namespace of the Kubernetes resource."""
        if self.namespaced:
            return self.raw.get("metadata", {}).get("namespace", self.api.namespace)
        return None

    @property
    def metadata(self) -> Box:
        """Metadata of the Kubernetes resource."""
        return Box(self.raw["metadata"])

    @property
    def spec(self) -> Box:
        """Spec of the Kubernetes resource."""
        return Box(self.raw["spec"])

    @property
    def status(self) -> Box:
        """Status of the Kubernetes resource."""
        return Box(self.raw["status"])

    @property
    def labels(self) -> Box:
        """Labels of the Kubernetes resource."""
        try:
            return Box(self.raw["metadata"]["labels"])
        except KeyError:
            return Box({})

    @property
    def annotations(self) -> Box:
        """Annotations of the Kubernetes resource."""
        try:
            return Box(self.raw["metadata"]["annotations"])
        except KeyError:
            return Box({})

    @property
    def replicas(self) -> int:
        """Replicas of the Kubernetes resource."""
        if self.scalable:
            keys = self.scalable_spec.split(".")
            spec = self.raw["spec"]
            for key in keys:
                spec = spec[key]
            return spec
        raise NotImplementedError(f"{self.kind} is not scalable")

    @classmethod
    async def get(
        cls,
        name: str = None,
        namespace: str = None,
        api: Api = None,
        label_selector: Union[str, Dict[str, str]] = None,
        field_selector: Union[str, Dict[str, str]] = None,
        timeout: int = 2,
        **kwargs,
    ) -> APIObject:
        """Get a Kubernetes resource by name or via selectors."""

        if api is None:
            if cls._asyncio:
                api = await kr8s.asyncio.api()
            else:
                api = kr8s.api()
        namespace = namespace if namespace else api.namespace
        start = time.time()
        backoff = 0.1
        while start + timeout > time.time():
            if name:
                try:
                    resources = await api._get(
                        cls.endpoint, name, namespace=namespace, **kwargs
                    )
                except httpx.HTTPStatusError as e:
                    if e.response.status_code == 404:
                        continue
                    raise e
            elif label_selector or field_selector:
                resources = await api._get(
                    cls.endpoint,
                    namespace=namespace,
                    label_selector=label_selector,
                    field_selector=field_selector,
                    **kwargs,
                )
            else:
                raise ValueError("Must specify name or selector")
            if len(resources) == 0:
                await asyncio.sleep(backoff)
                backoff = min(backoff * 2, 1)
                continue
            if len(resources) > 1:
                raise ValueError(
                    f"Expected exactly one {cls.kind} object. Use selectors to narrow down the search."
                )
            return resources[0]
        raise NotFoundError(
            f"Could not find {cls.kind} {name} in namespace {namespace}."
        )

    async def exists(self, ensure=False) -> bool:
        """Check if this object exists in Kubernetes."""
        return await self._exists(ensure=ensure)

    async def _exists(self, ensure=False) -> bool:
        """Check if this object exists in Kubernetes."""
        try:
            async with self.api.call_api(
                "GET",
                version=self.version,
                url=f"{self.endpoint}/{self.name}",
                namespace=self.namespace,
                raise_for_status=False,
            ) as resp:
                status = resp.status_code
        except ValueError:
            status = 400
        if status == 200:
            return True
        if ensure:
            raise NotFoundError(f"Object {self.name} does not exist")
        return False

    async def _create(self) -> None:
        """Create this object in Kubernetes."""
        async with self.api.call_api(
            "POST",
            version=self.version,
            url=self.endpoint,
            namespace=self.namespace,
            data=json.dumps(self.raw),
        ) as resp:
            self.raw = resp.json()

    async def create(self) -> None:
        """Create this object in Kubernetes."""
        await self._create()

    async def apply(self) -> None:
        """Apply this object to Kubernetes."""
        if await self.exists():
            metadata = {
                k: v for k, v in self.metadata.items() if k in ["labels", "annotations"]
            }
            # TODO compare the remote spec and local spec and only patch the difference
            await self._patch({"spec": self.spec, "metadata": metadata}, force=True)
        else:
            await self._create()

    async def delete(self, propagation_policy: str = None) -> None:
        """Delete this object from Kubernetes."""
        data = {}
        if propagation_policy:
            data["propagationPolicy"] = propagation_policy
        try:
            async with self.api.call_api(
                "DELETE",
                version=self.version,
                url=f"{self.endpoint}/{self.name}",
                namespace=self.namespace,
                data=json.dumps(data),
            ) as resp:
                self.raw = resp.json()
        except httpx.HTTPStatusError as e:
            if e.response.status_code == 404:
                raise NotFoundError(f"Object {self.name} does not exist") from e
            raise e

    async def refresh(self) -> None:
        """Refresh this object from Kubernetes."""
        await self._refresh()

    async def _refresh(self) -> None:
        """Refresh this object from Kubernetes."""
        try:
            async with self.api.call_api(
                "GET",
                version=self.version,
                url=f"{self.endpoint}/{self.name}",
                namespace=self.namespace,
            ) as resp:
                self.raw = resp.json()
        except httpx.HTTPStatusError as e:
            if e.response.status_code == 404:
                raise NotFoundError(f"Object {self.name} does not exist") from e
            raise e

    async def patch(self, patch, *, subresource=None) -> None:
        """Patch this object in Kubernetes."""
        await self._patch(patch, subresource=subresource)

    async def _patch(self, patch: Dict, *, subresource=None, **kwargs) -> None:
        """Patch this object in Kubernetes."""
        url = f"{self.endpoint}/{self.name}"
        if subresource:
            url = f"{url}/{subresource}"
<<<<<<< HEAD
        async with self.api.call_api(
            "PATCH",
            version=self.version,
            url=url,
            namespace=self.namespace,
            data=json.dumps(patch),
            headers={"Content-Type": "application/merge-patch+json"},
            **kwargs,
        ) as resp:
            self.raw = await resp.json()
=======
        try:
            async with self.api.call_api(
                "PATCH",
                version=self.version,
                url=url,
                namespace=self.namespace,
                data=json.dumps(patch),
                headers={"Content-Type": "application/merge-patch+json"},
            ) as resp:
                self.raw = resp.json()
        except httpx.HTTPStatusError as e:
            if e.response.status_code == 404:
                raise NotFoundError(f"Object {self.name} does not exist") from e
            raise e
>>>>>>> 8d87dd52

    async def scale(self, replicas: int = None) -> None:
        """Scale this object in Kubernetes."""
        if not self.scalable:
            raise NotImplementedError(f"{self.kind} is not scalable")
        await self._exists(ensure=True)
        await self._patch({"spec": dot_to_nested_dict(self.scalable_spec, replicas)})
        while self.replicas != replicas:
            await self._refresh()
            await asyncio.sleep(0.1)

    async def _watch(self):
        """Watch this object in Kubernetes."""
        since = self.metadata.get("resourceVersion")
        async for event, obj in self.api._watch(
            self.endpoint,
            namespace=self.namespace,
            field_selector=f"metadata.name={self.name}",
            since=since,
        ):
            self.raw = obj.raw
            yield event, self

    async def watch(self):
        """Watch this object in Kubernetes."""
        async for event, obj in self._watch():
            yield event, obj

    async def _test_conditions(self, conditions: list) -> bool:
        """Test if conditions are met."""
        for condition in conditions:
            if condition.startswith("condition"):
                condition = "=".join(condition.split("=")[1:])
                if "=" in condition:
                    field, value = condition.split("=")
                    value = str(value)
                else:
                    field = condition
                    value = str(True)
                if value == "true" or value == "false":
                    value = value.title()
                status_conditions = list_dict_unpack(
                    self.status.get("conditions", []), "type", "status"
                )
                if status_conditions.get(field, None) != value:
                    return False
            elif condition == "delete":
                if await self._exists():
                    return False
            elif condition.startswith("jsonpath"):
                matches = re.search(JSONPATH_CONDITION_EXPRESSION, condition)
                expression = matches.group("expression")
                condition = matches.group("condition")
                [value] = jsonpath.findall(expression, self._raw)
                if value != condition:
                    return False
            else:
                raise ValueError(f"Unknown condition type {condition}")
        return True

    async def wait(self, conditions: Union[List[str], str], timeout: int = None):
        """Wait for conditions to be met."""
        if isinstance(conditions, str):
            conditions = [conditions]

        with anyio.fail_after(timeout):
            try:
                await self._refresh()
            except NotFoundError:
                if set(conditions) == {"delete"}:
                    return
            if await self._test_conditions(conditions):
                return
            async for _ in self._watch():
                if await self._test_conditions(conditions):
                    return

    async def annotate(self, annotations: dict = None, **kwargs) -> None:
        """Annotate this object in Kubernetes."""
        if annotations is None:
            annotations = kwargs
        if not annotations:
            raise ValueError("No annotations provided")
        await self._patch({"metadata": {"annotations": annotations}})

    async def label(self, labels: dict = None, **kwargs) -> None:
        """Label this object in Kubernetes."""
        if labels is None:
            labels = kwargs
        if not labels:
            raise ValueError("No labels provided")
        await self._patch({"metadata": {"labels": labels}})

    def keys(self) -> list:
        """Return the keys of this object."""
        return self.raw.keys()

    def __getitem__(self, key: str) -> Any:
        """Get an item from this object."""
        return self.raw[key]

    async def set_owner(self, owner: APIObject) -> None:
        """Set the owner reference of this object.

        See https://kubernetes.io/docs/concepts/overview/working-with-objects/owners-dependents/

        Args:
            owner: The owner object to set a reference to.

        Example:
            >>> from kr8s.objects import Deployment, Pod
            >>> deployment = Deployment.get("my-deployment")
            >>> pod = Pod.get("my-pod")
            >>> pod.set_owner(deployment)
        """
        await self._set_owner(owner)

    async def _set_owner(self, owner: APIObject) -> None:
        """Set the owner of this object."""
        await self._patch(
            {
                "metadata": {
                    "ownerReferences": [
                        {
                            "controller": True,
                            "blockOwnerDeletion": True,
                            "apiVersion": owner.version,
                            "kind": owner.kind,
                            "name": owner.name,
                            "uid": owner.metadata.uid,
                        }
                    ],
                }
            }
        )

    async def adopt(self, child: APIObject) -> None:
        """Adopt this object.

        This will set the owner reference of the child object to this object.

        See https://kubernetes.io/docs/concepts/overview/working-with-objects/owners-dependents/

        Args:
            child: The child object to adopt.

        Example:
            >>> from kr8s.objects import Deployment, Pod
            >>> deployment = Deployment.get("my-deployment")
            >>> pod = Pod.get("my-pod")
            >>> deployment.adopt(pod)

        """
        await child._set_owner(self)

    def to_lightkube(self) -> Any:
        """Return a lightkube representation of this object."""
        try:
            from lightkube import codecs
        except ImportError:
            raise ImportError("lightkube is not installed")
        return codecs.from_dict(self.raw)

    def to_pykube(self, api) -> Any:
        """Return a pykube representation of this object.

        Args:
            api: A pykube API object.

        Example:
            >>> from kr8s.objects import Deployment
            >>> deployment = Deployment.get("my-deployment")
            >>> # Create a pykube API object
            >>> from pykube import HTTPClient
            >>> api = HTTPClient()
            >>> pykube_deployment = deployment.to_pykube(api)

        """
        try:
            import pykube
        except ImportError:
            raise ImportError("pykube is not installed")
        try:
            pykube_cls = getattr(pykube.objects, self.kind)
        except AttributeError:
            base = (
                pykube.objects.NamespacedAPIObject
                if self.namespaced
                else pykube.objects.APIObject
            )
            pykube_cls = type(
                self.kind,
                (base,),
                {"version": self.version, "endpoint": self.endpoint, "kind": self.kind},
            )
        return pykube_cls(api, self.raw)


## v1 objects


class Binding(APIObject):
    """A Kubernetes Binding."""

    version = "v1"
    endpoint = "bindings"
    kind = "Binding"
    plural = "bindings"
    singular = "binding"
    namespaced = True


class ComponentStatus(APIObject):
    """A Kubernetes ComponentStatus."""

    version = "v1"
    endpoint = "componentstatuses"
    kind = "ComponentStatus"
    plural = "componentstatuses"
    singular = "componentstatus"
    namespaced = False


class ConfigMap(APIObject):
    """A Kubernetes ConfigMap."""

    version = "v1"
    endpoint = "configmaps"
    kind = "ConfigMap"
    plural = "configmaps"
    singular = "configmap"
    namespaced = True


class Endpoints(APIObject):
    """A Kubernetes Endpoints."""

    version = "v1"
    endpoint = "endpoints"
    kind = "Endpoints"
    plural = "endpoints"
    singular = "endpoint"
    namespaced = True


class Event(APIObject):
    """A Kubernetes Event."""

    version = "v1"
    endpoint = "events"
    kind = "Event"
    plural = "events"
    singular = "event"
    namespaced = True


class LimitRange(APIObject):
    """A Kubernetes LimitRange."""

    version = "v1"
    endpoint = "limitranges"
    kind = "LimitRange"
    plural = "limitranges"
    singular = "limitrange"
    namespaced = True


class Namespace(APIObject):
    """A Kubernetes Namespace."""

    version = "v1"
    endpoint = "namespaces"
    kind = "Namespace"
    plural = "namespaces"
    singular = "namespace"
    namespaced = False


class Node(APIObject):
    """A Kubernetes Node."""

    version = "v1"
    endpoint = "nodes"
    kind = "Node"
    plural = "nodes"
    singular = "node"
    namespaced = False

    @property
    def unschedulable(self):
        if "unschedulable" in self.raw["spec"]:
            return self.raw["spec"]["unschedulable"]
        return False

    async def cordon(self) -> None:
        await self._patch({"spec": {"unschedulable": True}})

    async def uncordon(self) -> None:
        await self._patch({"spec": {"unschedulable": False}})


class PersistentVolumeClaim(APIObject):
    """A Kubernetes PersistentVolumeClaim."""

    version = "v1"
    endpoint = "persistentvolumeclaims"
    kind = "PersistentVolumeClaim"
    plural = "persistentvolumeclaims"
    singular = "persistentvolumeclaim"
    namespaced = True


class PersistentVolume(APIObject):
    """A Kubernetes PersistentVolume."""

    version = "v1"
    endpoint = "persistentvolumes"
    kind = "PersistentVolume"
    plural = "persistentvolumes"
    singular = "persistentvolume"
    namespaced = False


class Pod(APIObject):
    """A Kubernetes Pod."""

    version = "v1"
    endpoint = "pods"
    kind = "Pod"
    plural = "pods"
    singular = "pod"
    namespaced = True

    async def ready(self) -> bool:
        """Check if the pod is ready."""
        await self._refresh()
        conditions = list_dict_unpack(
            self.status.get("conditions", []),
            key="type",
            value="status",
        )
        return (
            "Ready" in conditions
            and "ContainersReady" in conditions
            and conditions.get("Ready", "False") == "True"
            and conditions.get("ContainersReady", "False") == "True"
        )

    async def logs(
        self,
        container=None,
        pretty=None,
        previous=False,
        since_seconds=None,
        since_time=None,
        timestamps=False,
        tail_lines=None,
        limit_bytes=None,
    ) -> str:
        params = {}
        if container is not None:
            params["container"] = container
        if pretty is not None:
            params["pretty"] = pretty
        if previous:
            params["previous"] = "true"
        if since_seconds is not None and since_time is None:
            params["sinceSeconds"] = int(since_seconds)
        elif since_time is not None and since_seconds is None:
            params["sinceTime"] = since_time
        if timestamps:
            params["timestamps"] = "true"
        if tail_lines is not None:
            params["tailLines"] = int(tail_lines)
        if limit_bytes is not None:
            params["limitBytes"] = int(limit_bytes)

        async with self.api.call_api(
            "GET",
            version=self.version,
            url=f"{self.endpoint}/{self.name}/log",
            namespace=self.namespace,
            params=params,
        ) as resp:
            return resp.text

    def portforward(self, remote_port: int, local_port: int = None) -> int:
        """Port forward a pod.

        Returns an instance of :class:`kr8s.portforward.PortForward` for this Pod.

        Example:
            This can be used as a an async context manager or with explicit start/stop methods.

            Context manager:

            >>> async with pod.portforward(8888) as port:
            ...     print(f"Forwarding to port {port}")
            ...     # Do something with port 8888


            Explict start/stop:

            >>> pf = pod.portforward(8888)
            >>> await pf.start()
            >>> print(f"Forwarding to port {pf.local_port}")
            >>> # Do something with port 8888
            >>> await pf.stop()
        """
        if self._asyncio:
            return AsyncPortForward(self, remote_port, local_port)
        return SyncPortForward(self, remote_port, local_port)


class PodTemplate(APIObject):
    """A Kubernetes PodTemplate."""

    version = "v1"
    endpoint = "podtemplates"
    kind = "PodTemplate"
    plural = "podtemplates"
    singular = "podtemplate"
    namespaced = True


class ReplicationController(APIObject):
    """A Kubernetes ReplicationController."""

    version = "v1"
    endpoint = "replicationcontrollers"
    kind = "ReplicationController"
    plural = "replicationcontrollers"
    singular = "replicationcontroller"
    namespaced = True
    scalable = True

    async def ready(self):
        """Check if the deployment is ready."""
        await self._refresh()
        return (
            self.raw["status"].get("observedGeneration", 0)
            >= self.raw["metadata"]["generation"]
            and self.raw["status"].get("readyReplicas", 0) == self.replicas
        )


class ResourceQuota(APIObject):
    """A Kubernetes ResourceQuota."""

    version = "v1"
    endpoint = "resourcequotas"
    kind = "ResourceQuota"
    plural = "resourcequotas"
    singular = "resourcequota"
    namespaced = True


class Secret(APIObject):
    """A Kubernetes Secret."""

    version = "v1"
    endpoint = "secrets"
    kind = "Secret"
    plural = "secrets"
    singular = "secret"
    namespaced = True


class ServiceAccount(APIObject):
    """A Kubernetes ServiceAccount."""

    version = "v1"
    endpoint = "serviceaccounts"
    kind = "ServiceAccount"
    plural = "serviceaccounts"
    singular = "serviceaccount"
    namespaced = True


class Service(APIObject):
    """A Kubernetes Service."""

    version = "v1"
    endpoint = "services"
    kind = "Service"
    plural = "services"
    singular = "service"
    namespaced = True

    async def proxy_http_request(
        self, method: str, path: str, port: Optional[int] = None, **kwargs: Any
    ) -> httpx.Response:
        """Issue a HTTP request with specific HTTP method to proxy of a Service.

        Args:
            method: HTTP method to use.
            path: Path to proxy.
            port: Port to proxy to. If not specified, the first port in the
                Service's spec will be used.
            **kwargs: Additional keyword arguments to pass to the API call.
        """
        return await self._proxy_http_request(method, path, port, **kwargs)

    async def _proxy_http_request(
        self, method: str, path: str, port: Optional[int] = None, **kwargs: Any
    ) -> httpx.Response:
        if port is None:
            port = self.raw["spec"]["ports"][0]["port"]
        async with self.api.call_api(
            method,
            version=self.version,
            url=f"{self.endpoint}/{self.name}:{port}/proxy/{path}",
            namespace=self.namespace,
            **kwargs,
        ) as response:
            return response

    async def proxy_http_get(
        self, path: str, port: Optional[int] = None, **kwargs
    ) -> httpx.Response:
        return await self._proxy_http_request("GET", path, port, **kwargs)

    async def proxy_http_post(
        self, path: str, port: Optional[int] = None, **kwargs
    ) -> None:
        return await self._proxy_http_request("POST", path, port, **kwargs)

    async def proxy_http_put(
        self, path: str, port: Optional[int] = None, **kwargs
    ) -> httpx.Response:
        return await self._proxy_http_request("PUT", path, port, **kwargs)

    async def proxy_http_delete(
        self, path: str, port: Optional[int] = None, **kwargs
    ) -> httpx.Response:
        return await self._proxy_http_request("DELETE", path, port, **kwargs)

    async def ready_pods(self) -> List[Pod]:
        """Return a list of ready Pods for this Service."""
        return await self._ready_pods()

    async def _ready_pods(self) -> List[Pod]:
        """Return a list of ready Pods for this Service."""
        pods = await self.api._get(
            "pods",
            label_selector=dict_to_selector(self.spec["selector"]),
            namespace=self.namespace,
        )
        return [pod for pod in pods if await pod.ready()]

    async def ready(self) -> bool:
        """Check if the service is ready."""
        await self._refresh()

        # If the service is of type LoadBalancer, check if it has endpoints
        if (
            self.spec.type == "LoadBalancer"
            and len(self.status.load_balancer.ingress or []) == 0
        ):
            return False

        # Check there is at least one Pod in service
        pods = await self._ready_pods()
        return len(pods) > 0

    def portforward(self, remote_port: int, local_port: int = None) -> int:
        """Port forward a service.

        Returns an instance of :class:`kr8s.portforward.PortForward` for this Service.

        Example:
            This can be used as a an async context manager or with explicit start/stop methods.

            Context manager:

            >>> async with service.portforward(8888) as port:
            ...     print(f"Forwarding to port {port}")
            ...     # Do something with port 8888


            Explict start/stop:

            >>> pf = service.portforward(8888)
            >>> await pf.start()
            >>> print(f"Forwarding to port {pf.local_port}")
            >>> # Do something with port 8888
            >>> await pf.stop()

        """
        if self._asyncio:
            return AsyncPortForward(self, remote_port, local_port)
        return SyncPortForward(self, remote_port, local_port)


## apps/v1 objects


class ControllerRevision(APIObject):
    """A Kubernetes ControllerRevision."""

    version = "apps/v1"
    endpoint = "controllerrevisions"
    kind = "ControllerRevision"
    plural = "controllerrevisions"
    singular = "controllerrevision"
    namespaced = True


class DaemonSet(APIObject):
    """A Kubernetes DaemonSet."""

    version = "apps/v1"
    endpoint = "daemonsets"
    kind = "DaemonSet"
    plural = "daemonsets"
    singular = "daemonset"
    namespaced = True


class Deployment(APIObject):
    """A Kubernetes Deployment."""

    version = "apps/v1"
    endpoint = "deployments"
    kind = "Deployment"
    plural = "deployments"
    singular = "deployment"
    namespaced = True
    scalable = True

    async def pods(self) -> List[Pod]:
        """Return a list of Pods for this Deployment."""
        pods = await self.api._get(
            "pods",
            label_selector=dict_to_selector(self.spec["selector"]["matchLabels"]),
            namespace=self.namespace,
        )
        return pods

    async def ready(self):
        """Check if the deployment is ready."""
        await self._refresh()
        return (
            self.raw["status"].get("observedGeneration", 0)
            >= self.raw["metadata"]["generation"]
            and self.raw["status"].get("readyReplicas", 0) == self.replicas
        )


class ReplicaSet(APIObject):
    """A Kubernetes ReplicaSet."""

    version = "apps/v1"
    endpoint = "replicasets"
    kind = "ReplicaSet"
    plural = "replicasets"
    singular = "replicaset"
    namespaced = True
    scalable = True


class StatefulSet(APIObject):
    """A Kubernetes StatefulSet."""

    version = "apps/v1"
    endpoint = "statefulsets"
    kind = "StatefulSet"
    plural = "statefulsets"
    singular = "statefulset"
    namespaced = True
    scalable = True


## autoscaling/v1 objects


class HorizontalPodAutoscaler(APIObject):
    """A Kubernetes HorizontalPodAutoscaler."""

    version = "autoscaling/v2"
    endpoint = "horizontalpodautoscalers"
    kind = "HorizontalPodAutoscaler"
    plural = "horizontalpodautoscalers"
    singular = "horizontalpodautoscaler"
    namespaced = True


## batch/v1 objects


class CronJob(APIObject):
    """A Kubernetes CronJob."""

    version = "batch/v1"
    endpoint = "cronjobs"
    kind = "CronJob"
    plural = "cronjobs"
    singular = "cronjob"
    namespaced = True


class Job(APIObject):
    """A Kubernetes Job."""

    version = "batch/v1"
    endpoint = "jobs"
    kind = "Job"
    plural = "jobs"
    singular = "job"
    namespaced = True
    scalable = True
    scalable_spec = "parallelism"


## networking.k8s.io/v1 objects


class IngressClass(APIObject):
    """A Kubernetes IngressClass."""

    version = "networking.k8s.io/v1"
    endpoint = "ingressclasses"
    kind = "IngressClass"
    plural = "ingressclasses"
    singular = "ingressclass"
    namespaced = False


class Ingress(APIObject):
    """A Kubernetes Ingress."""

    version = "networking.k8s.io/v1"
    endpoint = "ingresses"
    kind = "Ingress"
    plural = "ingresses"
    singular = "ingress"
    namespaced = True


class NetworkPolicy(APIObject):
    """A Kubernetes NetworkPolicy."""

    version = "networking.k8s.io/v1"
    endpoint = "networkpolicies"
    kind = "NetworkPolicy"
    plural = "networkpolicies"
    singular = "networkpolicy"
    namespaced = True


## policy/v1 objects


class PodDisruptionBudget(APIObject):
    """A Kubernetes PodDisruptionBudget."""

    version = "policy/v1"
    endpoint = "poddisruptionbudgets"
    kind = "PodDisruptionBudget"
    plural = "poddisruptionbudgets"
    singular = "poddisruptionbudget"
    namespaced = True


## rbac.authorization.k8s.io/v1 objects


class ClusterRoleBinding(APIObject):
    """A Kubernetes ClusterRoleBinding."""

    version = "rbac.authorization.k8s.io/v1"
    endpoint = "clusterrolebindings"
    kind = "ClusterRoleBinding"
    plural = "clusterrolebindings"
    singular = "clusterrolebinding"
    namespaced = False


class ClusterRole(APIObject):
    """A Kubernetes ClusterRole."""

    version = "rbac.authorization.k8s.io/v1"
    endpoint = "clusterroles"
    kind = "ClusterRole"
    plural = "clusterroles"
    singular = "clusterrole"
    namespaced = False


class RoleBinding(APIObject):
    """A Kubernetes RoleBinding."""

    version = "rbac.authorization.k8s.io/v1"
    endpoint = "rolebindings"
    kind = "RoleBinding"
    plural = "rolebindings"
    singular = "rolebinding"
    namespaced = True


class Role(APIObject):
    """A Kubernetes Role."""

    version = "rbac.authorization.k8s.io/v1"
    endpoint = "roles"
    kind = "Role"
    plural = "roles"
    singular = "role"
    namespaced = True


## apiextensions.k8s.io/v1 objects


class CustomResourceDefinition(APIObject):
    """A Kubernetes CustomResourceDefinition."""

    version = "apiextensions.k8s.io/v1"
    endpoint = "customresourcedefinitions"
    kind = "CustomResourceDefinition"
    plural = "customresourcedefinitions"
    singular = "customresourcedefinition"
    namespaced = False


## meta.k8s.io/v1 objects


class Table(APIObject):
    """A Kubernetes Table."""

    version = "meta.k8s.io/v1"
    endpoint = "tables"
    kind = "Table"
    plural = "tables"
    singular = "table"
    namespaced = False

    @property
    def rows(self) -> List[Dict]:
        """Table rows."""
        return self._raw["rows"]

    @property
    def column_definitions(self) -> List[Dict]:
        """Table column definitions."""
        return self._raw["columnDefinitions"]


def get_class(
    kind: str, version: Optional[str] = None, _asyncio: bool = True
) -> Type[APIObject]:
    """Get an APIObject subclass by kind and version.

    Args:
        kind: The Kubernetes resource kind.
        version: The Kubernetes API version.

    Returns:
        An APIObject subclass.

    Raises:
        KeyError: If no object is registered for the given kind and version.
    """

    def _walk_subclasses(cls):
        yield cls
        for subcls in cls.__subclasses__():
            yield from _walk_subclasses(subcls)

    for cls in _walk_subclasses(APIObject):
        if (
            hasattr(cls, "kind")
            and (cls.kind == kind or cls.singular == kind or cls.plural == kind)
            and (version is None or cls.version == version)
            and cls._asyncio == _asyncio
        ):
            return cls
    raise KeyError(f"No object registered for {version}/{kind}")


def new_class(
    kind: str, version: str = None, asyncio: bool = True, namespaced=True
) -> Type[APIObject]:
    """Create a new APIObject subclass.

    Args:
        kind: The Kubernetes resource kind.
        version: The Kubernetes API version.
        asyncio: Whether to use asyncio or not.
        namespaced: Whether the resource is namespaced or not.

    Returns:
        A new APIObject subclass.
    """
    if version is None:
        version = "v1"
    return type(
        kind,
        (APIObject,),
        {
            "kind": kind,
            "version": version,
            "_asyncio": asyncio,
            "endpoint": kind.lower() + "s",
            "plural": kind.lower() + "s",
            "singular": kind.lower(),
            "namespaced": namespaced,
        },
    )


def object_from_spec(
    spec: dict, api: Api = None, allow_unknown_type: bool = False
) -> APIObject:
    """Create an APIObject from a Kubernetes resource spec.

    Args:
        spec: A Kubernetes resource spec.

    Returns:
        A corresponding APIObject subclass instance.

    Raises:
        ValueError: If the resource kind or API version is not supported.
    """
    try:
        cls = get_class(spec["kind"], spec["apiVersion"])
    except KeyError:
        if allow_unknown_type:
            cls = new_class(spec["kind"], spec["apiVersion"])
        else:
            raise
    return cls(spec, api=api)


async def object_from_name_type(
    name: str, namespace: str = None, api: Api = None
) -> APIObject:
    """Create an APIObject from a Kubernetes resource name.

    Args:
        name: A Kubernetes resource name.

    Returns:
        A corresponding APIObject subclass instance.

    Raises:
        ValueError: If the resource kind or API version is not supported.
    """
    if "/" not in name:
        raise ValueError(f"Invalid name: {name}. Expecting format of 'resource/name'.")
    resource_type, name = name.split("/")
    if "." in resource_type:
        kind = resource_type.split(".")[0]
        version = ".".join(resource_type.split(".")[1:])
    else:
        kind = resource_type
        version = None
    cls = get_class(kind, version)
    return await cls.get(name, namespace=namespace, api=api)


async def objects_from_files(
    path: Union[str, pathlib.Path], api: Api = None, recursive: bool = False
) -> List[APIObject]:
    """Create APIObjects from Kubernetes resource files.

    Args:
        path: A path to a Kubernetes resource file or directory of resource files.
        api: An optional API instance to use.
        recursive: Whether to recursively search for resource files in subdirectories.

    Returns:
        A list of APIObject subclass instances.

    Raises:
        ValueError: If the resource kind or API version is not supported.
    """
    path = pathlib.Path(path)
    if path.is_dir():
        pattern = "**/*.yaml" if recursive else "*.yaml"
        files = [f for f in path.glob(pattern) if f.is_file()]
    else:
        files = [path]
    objects = []
    for file in files:
        with open(file, "r") as f:
            for doc in yaml.safe_load_all(f):
                if doc is not None:
                    objects.append(
                        object_from_spec(doc, api=api, allow_unknown_type=True)
                    )
    return objects<|MERGE_RESOLUTION|>--- conflicted
+++ resolved
@@ -300,18 +300,6 @@
         url = f"{self.endpoint}/{self.name}"
         if subresource:
             url = f"{url}/{subresource}"
-<<<<<<< HEAD
-        async with self.api.call_api(
-            "PATCH",
-            version=self.version,
-            url=url,
-            namespace=self.namespace,
-            data=json.dumps(patch),
-            headers={"Content-Type": "application/merge-patch+json"},
-            **kwargs,
-        ) as resp:
-            self.raw = await resp.json()
-=======
         try:
             async with self.api.call_api(
                 "PATCH",
@@ -326,7 +314,6 @@
             if e.response.status_code == 404:
                 raise NotFoundError(f"Object {self.name} does not exist") from e
             raise e
->>>>>>> 8d87dd52
 
     async def scale(self, replicas: int = None) -> None:
         """Scale this object in Kubernetes."""
