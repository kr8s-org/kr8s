--- conflicted
+++ resolved
@@ -73,15 +73,7 @@
     """
 
     def __init__(
-<<<<<<< HEAD
         self, resource: APIObject, remote_port: int, local_port: int = None, address: List[str] | str = "127.0.0.1"
-=======
-        self,
-        resource: APIObject,
-        remote_port: int,
-        local_port: int = None,
-        address: List[str] = ["127.0.0.1"],
->>>>>>> cf441ac3
     ) -> None:
 
         with suppress(sniffio.AsyncLibraryNotFoundError):
@@ -156,15 +148,10 @@
     @asynccontextmanager
     async def _run(self) -> int:
         """Start the port forward for multiple bind addresses and yield the local port."""
-<<<<<<< HEAD
         if self.local_port == 0:
             self.local_port = self._find_available_port()
 
         for address in self.address: 
-=======
-        self.servers = []
-        for address in self.address:
->>>>>>> cf441ac3
             server = await asyncio.start_server(
                 self._sync_sockets, port=self.local_port, host=address
             )
