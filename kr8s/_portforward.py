# SPDX-FileCopyrightText: Copyright (c) 2023, Dask Developers, NVIDIA
# SPDX-License-Identifier: BSD 3-Clause License
from __future__ import annotations

import asyncio
import contextlib
import random
import socket
from contextlib import asynccontextmanager, suppress
from typing import TYPE_CHECKING, BinaryIO

import anyio
import httpx_ws

from ._exceptions import ConnectionClosedError

if TYPE_CHECKING:
    from .objects import APIObject


class PortForward:
    """Start a tcp server and forward all connections to a Pod port.

    You can either pass a :class:`kr8s.objects.Pod` or any resource with a ``ready_pods`` method
    such as a :class:`kr8s.objects.Service`.

    .. note::
        The ``ready_pods`` method should return a list of Pods that are ready to accept connections.

    .. warning:
        Currently Port Forwards only work when using ``asyncio`` and not ``trio``.

    Args:
        ``resource`` (Pod or Resource): The Pod or Resource to forward to.

        ``remote_port`` (int): The port on the Pod to forward to.

        ``local_port`` (int, optional): The local port to listen on. Defaults to 0, which will choose a random port.

    Example:
        This class can be used as a an async context manager or with explicit start/stop methods.

        Context manager:

        >>> async with PortForward(pod, 8888) as port:
        ...     print(f"Forwarding to port {port}")
        ...     # Do something with port 8888 on the Pod


        Explict start/stop:

        >>> pf = PortForward(pod, 8888)
        >>> await pf.start()
        >>> print(f"Forwarding to port {pf.local_port}")
        >>> # Do something with port 8888 on the Pod
        >>> await pf.stop()


    """

    def __init__(
        self, resource: APIObject, remote_port: int, local_port: int = None
    ) -> None:
<<<<<<< HEAD
=======
        with suppress(sniffio.AsyncLibraryNotFoundError):
            if sniffio.current_async_library() != "asyncio":
                raise RuntimeError(
                    "PortForward only works with asyncio, "
                    "see https://github.com/kr8s-org/kr8s/issues/104"
                )
>>>>>>> ef96441d
        self.server = None
        self.remote_port = remote_port
        self.local_port = local_port if local_port is not None else 0
        from ._objects import Pod

        if not isinstance(resource, Pod) and not hasattr(resource, "ready_pods"):
            raise ValueError(
                "resource must be a Pod or a resource with a ready_pods method"
            )
        self._resource = resource
        self.pod = None
        self._loop = asyncio.get_event_loop()
        self._tasks = []
        self._run_task = None
        self._bg_future = None
        self._bg_task = None

    async def __aenter__(self, *args, **kwargs):
        self._run_task = self._run()
        return await self._run_task.__aenter__(*args, **kwargs)

    async def __aexit__(self, *args, **kwargs):
        return await self._run_task.__aexit__(*args, **kwargs)

    async def start(self) -> int:
        """Start a background task with the port forward running."""
        if self._bg_task is not None:
            return

        async def f():
            self._bg_future = self._loop.create_future()
            async with self as port:
                self.local_port = port
                await self._bg_future

        self._bg_task = self._loop.create_task(f())
        while self.local_port == 0:
            await asyncio.sleep(0.1)
        return self.local_port

    async def stop(self) -> None:
        """Stop the background task."""
        self._bg_future.set_result(None)
        self._bg_task = None

    async def run_forever(self) -> None:
        """Run the port forward forever.

        Example:
            >>> pf = pod.portforward(remote_port=8888, local_port=8889)
            >>> # or
            >>> pf = PortForward(pod, remote_port=8888, local_port=8889)
            >>> await pf.run_forever()
        """
        async with self:
            with contextlib.suppress(asyncio.CancelledError):
                await self.server.serve_forever()

    @asynccontextmanager
    async def _run(self) -> int:
        """Start the port forward and yield the local port."""
        self.server = await asyncio.start_server(
            self._sync_sockets, port=self.local_port, host="0.0.0.0"
        )
        async with self.server:
            await self.server.start_serving()
            for sock in self.server.sockets:
                if sock.family == socket.AF_INET:
                    yield sock.getsockname()[1]
            self.server.close()
            await self.server.wait_closed()

    async def _select_pod(self) -> object:
        """Select a Pod to forward to."""
        from ._objects import Pod

        if isinstance(self._resource, Pod):
            return self._resource

        if hasattr(self._resource, "ready_pods"):
            try:
                return random.choice(await self._resource.ready_pods())
            except IndexError:
                raise RuntimeError("No ready pods found")

    @asynccontextmanager
    async def _connect_websocket(self) -> None:
        """Connect to the Kubernetes portforward websocket."""
        connection_attempts = 0
        while True:
            if not self.pod:
                self.pod = await self._select_pod()
            try:
                async with self.pod.api.open_websocket(
                    version=self.pod.version,
                    url=f"{self.pod.endpoint}/{self.pod.name}/portforward",
                    namespace=self.pod.namespace,
                    params={
                        "name": self.pod.name,
                        "namespace": self.pod.namespace,
                        "ports": f"{self.remote_port}",
                    },
                ) as websocket:
                    yield websocket
            except httpx_ws.HTTPXWSException as e:
                self.pod = None
                if connection_attempts > 5:
                    raise ConnectionClosedError("Unable to connect to Pod") from e
                await asyncio.sleep(0.1 * connection_attempts)

    async def _sync_sockets(self, reader: BinaryIO, writer: BinaryIO) -> None:
        """Start two tasks to copy bytes from tcp=>websocket and websocket=>tcp."""
        try:
            async with self._connect_websocket() as ws:
                async with anyio.create_task_group() as tg:
                    tg.start_soon(self._tcp_to_ws, ws, reader)
                    tg.start_soon(self._ws_to_tcp, ws, writer)
        except ConnectionClosedError:
            pass
        finally:
            writer.close()

    async def _tcp_to_ws(self, ws, reader: BinaryIO) -> None:
        while True:
            data = await reader.read(1024 * 1024)
            if not data:
                raise ConnectionClosedError("TCP socket closed")
            else:
                # Send data to channel 0 of the websocket.
                # TODO Support multiple channels for multiple ports.
                try:
                    await ws.send_bytes(b"\x00" + data)
                except httpx_ws.WebSocketNetworkError as e:
                    raise ConnectionClosedError("Websocket closed") from e

    async def _ws_to_tcp(self, ws, writer: BinaryIO) -> None:
        channels = []
        while True:
            message = await ws.receive_bytes()
            # Kubernetes portforward protocol prefixes all frames with a byte to represent
            # the channel. Channel 0 is rw for data and channel 1 is ro for errors.
            if message[0] not in channels:
                # Keep track of our channels. Could be useful later for listening to multiple ports.
                channels.append(message[0])
            else:
                if message[0] % 2 == 1:  # pragma: no cover
                    # Odd channels are for errors.
                    raise ConnectionClosedError(message[1:].decode())
                writer.write(message[1:])
                await writer.drain()<|MERGE_RESOLUTION|>--- conflicted
+++ resolved
@@ -6,7 +6,7 @@
 import contextlib
 import random
 import socket
-from contextlib import asynccontextmanager, suppress
+from contextlib import asynccontextmanager
 from typing import TYPE_CHECKING, BinaryIO
 
 import anyio
@@ -61,15 +61,6 @@
     def __init__(
         self, resource: APIObject, remote_port: int, local_port: int = None
     ) -> None:
-<<<<<<< HEAD
-=======
-        with suppress(sniffio.AsyncLibraryNotFoundError):
-            if sniffio.current_async_library() != "asyncio":
-                raise RuntimeError(
-                    "PortForward only works with asyncio, "
-                    "see https://github.com/kr8s-org/kr8s/issues/104"
-                )
->>>>>>> ef96441d
         self.server = None
         self.remote_port = remote_port
         self.local_port = local_port if local_port is not None else 0
