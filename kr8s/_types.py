--- conflicted
+++ resolved
@@ -1,15 +1,6 @@
 # SPDX-FileCopyrightText: Copyright (c) 2024, Kr8s Developers (See LICENSE for list)
 # SPDX-License-Identifier: BSD 3-Clause License
-<<<<<<< HEAD
-import pathlib
-from typing import Union
-
-import anyio
-
-PathType = Union[str, bytes, pathlib.Path, anyio.Path]
-=======
 from os import PathLike
 from typing import Union
 
-PathType = Union[str, PathLike[str]]
->>>>>>> 1ad1facd
+PathType = Union[str, PathLike[str]]